--- conflicted
+++ resolved
@@ -15,22 +15,11 @@
 )
 
 // OpenDB opens database
-<<<<<<< HEAD
 func OpenDB(filepath string) (db *sql.DB, err error) {
 	log.Println("Connecting to SQlite database " + filepath)
 
 	if !shared.FileExists(filepath) {
 		return nil, fmt.Errorf("Database file %s not present", filepath)
-=======
-func OpenDB(filepath string) *sql.DB {
-	//log.Println("Initialising SQlite database " + filepath)
-	db, err := sql.Open("sqlite3", filepath)
-	if err != nil {
-		log.Fatal(err)
-	}
-	if db == nil {
-		log.Fatalln("db nil")
->>>>>>> 41e27141
 	}
 
 	db, err = sql.Open("sqlite3", filepath)
